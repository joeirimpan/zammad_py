=====
Usage
=====

To use Zammad API Client in a project::

    from zammad_py import ZammadAPI
    # Note the Host URL should be in this format: 'https://zammad.example.org/api/v1/'
    client = ZammadAPI(url='<HOST>', username='<USERNAME>', password='<PASSWORD>')

Zammad Resources are implemented as an abstract class (Resource), meaning most objects have the same mechanisms.
Because Zammad uses pagination (https://docs.zammad.org/en/latest/api/intro.html#pagination), the pagination is very helpful.

General Methods
---------------

Most Resources support these methods.

.all()
   | Returns a paginated response with _page containing the page number and _items containing a list of elements.
   | This allows to iterate over the objects.

.. code-block:: python

    from zammad_py import ZammadAPI
    client = ZammadAPI(url='<HOST>', username='<USERNAME>', password='<PASSWORD>')
    # all return a paginated response
    this_page = client.user.all()
    # Iterate through page object
    for user in this_page:
        print(user)


.next_page()
   | Can be called from the current page (returned by .all())
   | Contains the next page object if there are any.

.. code-block:: python

    next_page = this_page.next_page()


.prev_page()
   | Can be called from the current page (pagination object)
   | Contains the previous page object if there are any.

.. code-block:: python

    prev_page = this_page.prev_page()


.search(params)
   | Searches the object with a Zammad search query
   | Learn more about Zammad Search queries here: https://user-docs.zammad.org/en/latest/advanced/search.html

.. code-block:: python

    from zammad_py import ZammadAPI
    client = ZammadAPI(url='<HOST>', username='<USERNAME>', password='<PASSWORD>')
    client.ticket.search({'query': 'Search Content'})


.find(id)
   | Displays a Resource if you know the id. (Returns a dict)

.. code-block:: python

    from zammad_py import ZammadAPI
    client = ZammadAPI(url='<HOST>', username='<USERNAME>', password='<PASSWORD>')
    client.ticket.find(<TICKETID>)


.create(params)
   | Creates a new Resource.
   | You can find the required structure for the params in the Zammad API Documentation.

.. code-block:: python

    from zammad_py import ZammadAPI
    client = ZammadAPI(url='<HOST>', username='<USERNAME>', password='<PASSWORD>')
    params = {
       "title": "Help me!",
       "group": "2nd Level",
       "customer": "david@example.com",
       "article": {
          "subject": "My subject",
          "body": "I am a message!",
          "type": "note",
          "internal": false
       }
    }
    new_ticket = client.ticket.create(params=params)


.update(params)
   | Updates a resource.
   | You can find the required structure for the params in the Zammad API Documentation, or use a dict provided by the .find(id) functionaliy.

.. code-block:: python

    from zammad_py import ZammadAPI
    client = ZammadAPI(url='<HOST>', username='<USERNAME>', password='<PASSWORD>')
    org = client.organization.find(<ID>)
    org['name'] = 'NewCompanyName Ltd.'
    client.organization.update(id=org['id'],params=org)

.destroy(id)
   | Deletes a Resource.
   | For some resources, you need special privileges. Refer to the Zammad API Documentation.

.. code-block:: python

    from zammad_py import ZammadAPI
    client = ZammadAPI(url='<HOST>', username='<USERNAME>', password='<PASSWORD>')
    client.organization.destroy(<ID>)


Available Resources
    user
    organization
    group
    ticket
    link
    ticketarticle
    ticketarticleplain
    ticketpriority
    ticketstate
    object
    taglist

User Resource
-------------

The :class:`~zammad_py.api.User` resource also has the :meth:`~zammad_py.api.User.me()` method to get information about the current user.

.. code-block:: python

    from zammad_py import ZammadAPI
    client = ZammadAPI(url='<HOST>', username='<USERNAME>', password='<PASSWORD>')
    print(client.user.me())


Ticket Resource
---------------

The :class:`~zammad_py.api.Ticket` resource also has the :meth:`~zammad_py.api.Ticket.articles()` method to get the articles associated to the ticket.

.. code-block:: python

    from zammad_py import ZammadAPI
    client = ZammadAPI(url='<HOST>', username='<USERNAME>', password='<PASSWORD>')
    print(client.ticket.find(<ID>))
    ticketarticles = client.ticket.articles
    print(ticketarticles)


Further, it has the :meth:`~zammad_py.api.Ticket.merge()` method, that allows to merge two tickets. (This is not documented in the Zammad API Documentation)
The method requires the Ticket id of the Child (The ticket you want to merge into the parent) and the Ticket Number of the Parent Ticket. (The ticket you want to contain the articles of the child after merging.)

Important: If you want to use the merge functionality, you need to use password, not http_token for your authentication.

.. code-block:: python

    from zammad_py import ZammadAPI
    client = ZammadAPI(url='<HOST>', username='<USERNAME>', password='<PASSWORD>')
    client.ticket.merge(id=<ID>,number=<NUMBER>)


Link Resource
-------------

The :class:`~zammad_py.api.Link` resource also has methods to list, add and delete Links between objects.

:meth:`zammad_py.api.Link.get`
   | This returns all links associated with the ticket ID provided

:meth:`zammad_py.api.Link.add`
   | Create a Link between two objects. (Currently, and by default Tickets)

:meth:`zammad_py.api.Link.remove`
   | Remove a Link between two objects. (Currently, and by default Tickets)

.. code-block:: python

    from zammad_py import ZammadAPI
    client = ZammadAPI(url='<HOST>', username='<USERNAME>', password='<PASSWORD>')
    print(client.link.get(<ID>))
    ticketarticles = client.ticket.articles
    print(ticketarticles)

TicketArticleAttachment Resource
--------------------------------

The :class:`~zammad_py.api.TicketArticleAttachment` resource has the :meth:`~zammad_py.api.TicketArticleAttachment.download()` method.

.. code-block:: python

        """Download the ticket attachment associated with the ticket id

        :param id: Ticket attachment id
        :param article_id: Ticket article id
        :param ticket_id: Ticket id
        """

Object Resource
---------------
The :class:`~zammad_py.api.Object` resource has the :meth:`~zammad_py.api.Object.execute_migrations()` method to run the migrations of an object.

<<<<<<< HEAD
Using "On behalf of"
--------------------

To do actions on behalf of another user, just set the `on_behalf_of` attribute on the instance of ZammadAPI


.. code-block:: python

    from zammad_py import ZammadAPI
    client = ZammadAPI(url='<HOST>', username='<USERNAME>', password='<PASSWORD>')
    client.on_behalf_of = 'test@user.com'
    # Do stuff...
=======

Self-signed SSL Certificates
----------------------------
To use self-signed SSL-Certificates, you must provide the `ca_bundle` parameter when calling ZammadAPI.
This must contain the path to a .pem file, containing all the certificates in the certificate chain.
(You can pass verify the path to a CA_BUNDLE file or directory with certificates of trusted CAs,
see here: https://requests.readthedocs.io/en/stable/user/advanced/#ssl-cert-verification )

Currently, zammad_py does not check the validity of the provided file, because that would require dependencies that (at this time) don't make sense to require.
>>>>>>> 8895020b
<|MERGE_RESOLUTION|>--- conflicted
+++ resolved
@@ -206,7 +206,6 @@
 ---------------
 The :class:`~zammad_py.api.Object` resource has the :meth:`~zammad_py.api.Object.execute_migrations()` method to run the migrations of an object.
 
-<<<<<<< HEAD
 Using "On behalf of"
 --------------------
 
@@ -219,7 +218,8 @@
     client = ZammadAPI(url='<HOST>', username='<USERNAME>', password='<PASSWORD>')
     client.on_behalf_of = 'test@user.com'
     # Do stuff...
-=======
+
+
 
 Self-signed SSL Certificates
 ----------------------------
@@ -228,5 +228,4 @@
 (You can pass verify the path to a CA_BUNDLE file or directory with certificates of trusted CAs,
 see here: https://requests.readthedocs.io/en/stable/user/advanced/#ssl-cert-verification )
 
-Currently, zammad_py does not check the validity of the provided file, because that would require dependencies that (at this time) don't make sense to require.
->>>>>>> 8895020b
+Currently, zammad_py does not check the validity of the provided file, because that would require dependencies that (at this time) don't make sense to require.
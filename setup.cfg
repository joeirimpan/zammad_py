--- conflicted
+++ resolved
@@ -1,9 +1,5 @@
 [bumpversion]
-<<<<<<< HEAD
-current_version = 0.1.4
-=======
 current_version = 0.1.5
->>>>>>> fb878214
 commit = True
 tag = True
 
